package gobin

import (
	"context"
	"errors"
	"fmt"
	"net/http"
	"strings"
	"time"

	"github.com/go-chi/chi/v5"
	"github.com/go-jose/go-jose/v3/jwt"
)

var (
	ErrNoPermissions     = errors.New("no permissions provided")
	ErrUnknownPermission = func(p Permission) error {
		return fmt.Errorf("unknown permission: %s", p)
	}
	ErrPermissionDenied = func(p Permission) error {
		return fmt.Errorf("permission denied: %s", p)
	}
)

type Permission string

const (
	PermissionWrite   Permission = "write"
	PermissionDelete  Permission = "delete"
	PermissionShare   Permission = "share"
	PermissionWebhook Permission = "webhook"
)

var AllPermissions = []Permission{
	PermissionWrite,
	PermissionDelete,
	PermissionShare,
	PermissionWebhook,
}

func (p Permission) IsValid() bool {
	return p == PermissionWrite || p == PermissionDelete || p == PermissionShare || p == PermissionWebhook
}

type Claims struct {
	jwt.Claims
	Permissions []Permission `json:"permissions"`
}

type claimsKey struct{}

var claimsContextKey = claimsKey{}

func (s *Server) JWTMiddleware(next http.Handler) http.Handler {
	return http.HandlerFunc(func(w http.ResponseWriter, r *http.Request) {
		tokenString := r.Header.Get("Authorization")
		if len(tokenString) > 7 && strings.ToUpper(tokenString[0:6]) == "BEARER" {
			tokenString = tokenString[7:]
		}

		var claims Claims
		if tokenString == "" {
			documentID := chi.URLParam(r, "documentID")
			claims = newClaims(documentID, nil)
		} else {
			token, err := jwt.ParseSigned(tokenString)
			if err != nil {
				s.error(w, r, err, http.StatusUnauthorized)
				return
			}

			if err = token.Claims([]byte(s.cfg.JWTSecret), &claims); err != nil {
				s.error(w, r, err, http.StatusUnauthorized)
				return
			}
		}

<<<<<<< HEAD
		ctx := context.WithValue(r.Context(), ClaimsKey, claims)
=======
		ctx := context.WithValue(r.Context(), claimsContextKey, &claims)
>>>>>>> d3325630
		next.ServeHTTP(w, r.WithContext(ctx))
	})
}

<<<<<<< HEAD
func GetClaims(r *http.Request) Claims {
	return r.Context().Value(ClaimsKey).(Claims)
=======
func (s *Server) GetClaims(r *http.Request) *Claims {
	return r.Context().Value(claimsContextKey).(*Claims)
>>>>>>> d3325630
}

func (s *Server) NewToken(documentID string, permissions []Permission) (string, error) {
	claims := newClaims(documentID, permissions)
	return jwt.Signed(s.signer).Claims(claims).CompactSerialize()
}

func newClaims(documentID string, permissions []Permission) Claims {
	return Claims{
		Claims: jwt.Claims{
			IssuedAt: jwt.NewNumericDate(time.Now()),
			Subject:  documentID,
		},
		Permissions: permissions,
	}
}

func GetWebhookSecret(r *http.Request) string {
	secretStr := r.Header.Get("Authorization")
	if len(secretStr) > 7 && strings.ToUpper(secretStr[0:6]) == "SECRET" {
		return secretStr[7:]
	}
	return ""
}<|MERGE_RESOLUTION|>--- conflicted
+++ resolved
@@ -75,22 +75,13 @@
 			}
 		}
 
-<<<<<<< HEAD
-		ctx := context.WithValue(r.Context(), ClaimsKey, claims)
-=======
-		ctx := context.WithValue(r.Context(), claimsContextKey, &claims)
->>>>>>> d3325630
+		ctx := context.WithValue(r.Context(), claimsContextKey, claims)
 		next.ServeHTTP(w, r.WithContext(ctx))
 	})
 }
 
-<<<<<<< HEAD
 func GetClaims(r *http.Request) Claims {
-	return r.Context().Value(ClaimsKey).(Claims)
-=======
-func (s *Server) GetClaims(r *http.Request) *Claims {
-	return r.Context().Value(claimsContextKey).(*Claims)
->>>>>>> d3325630
+	return r.Context().Value(claimsContextKey).(Claims)
 }
 
 func (s *Server) NewToken(documentID string, permissions []Permission) (string, error) {
