package gobin

import (
	"fmt"
	"log/slog"
	"strings"
	"time"
)

type Config struct {
	Log              LogConfig        `cfg:"log"`
	Debug            bool             `cfg:"debug"`
	DevMode          bool             `cfg:"dev_mode"`
	ListenAddr       string           `cfg:"listen_addr"`
	HTTPTimeout      time.Duration    `cfg:"http_timeout"`
	Database         DatabaseConfig   `cfg:"database"`
	MaxDocumentSize  int              `cfg:"max_document_size"`
	MaxHighlightSize int              `cfg:"max_highlight_size"`
	RateLimit        *RateLimitConfig `cfg:"rate_limit"`
	JWTSecret        string           `cfg:"jwt_secret"`
	Preview          *PreviewConfig   `cfg:"preview"`
	Otel             *OtelConfig      `cfg:"otel"`
<<<<<<< HEAD
	Webhook          *WebhookConfig   `cfg:"webhook"`
=======
	CustomStyles     string           `cfg:"custom_styles"`
>>>>>>> d55b9c6e
}

func (c Config) String() string {
	return fmt.Sprintf("\n Log: %s\n Debug: %t\n DevMode: %t\n ListenAddr: %s\n HTTPTimeout: %s\n Database: %s\n MaxDocumentSize: %d\n MaxHighlightSize: %d\n RateLimit: %s\n JWTSecret: %s\n Preview: %s\n Otel: %s\n CustomStyles: %s\n",
		c.Log,
		c.Debug,
		c.DevMode,
		c.ListenAddr,
		c.HTTPTimeout,
		c.Database,
		c.MaxDocumentSize,
		c.MaxHighlightSize,
		c.RateLimit, strings.Repeat("*", len(c.JWTSecret)),
		c.Preview,
		c.Otel,
		c.CustomStyles,
	)
}

type LogConfig struct {
	Level     slog.Level `cfg:"level"`
	Format    string     `cfg:"format"`
	AddSource bool       `cfg:"add_source"`
	NoColor   bool       `cfg:"no_color"`
}

func (c LogConfig) String() string {
	return fmt.Sprintf("\n  Level: %s\n  Format: %s\n  AddSource: %t\n  NoColor: %t\n",
		c.Level,
		c.Format,
		c.AddSource,
		c.NoColor,
	)
}

type DatabaseConfig struct {
	Type            string        `cfg:"type"`
	Debug           bool          `cfg:"debug"`
	ExpireAfter     time.Duration `cfg:"expire_after"`
	CleanupInterval time.Duration `cfg:"cleanup_interval"`

	// SQLite
	Path string `cfg:"path"`

	// PostgreSQL
	Host     string `cfg:"host"`
	Port     int    `cfg:"port"`
	Username string `cfg:"username"`
	Password string `cfg:"password"`
	Database string `cfg:"database"`
	SSLMode  string `cfg:"ssl_mode"`
}

func (c DatabaseConfig) String() string {
	str := fmt.Sprintf("\n  Type: %s\n  Debug: %t\n  ExpireAfter: %s\n  CleanupInterval: %s\n  ",
		c.Type,
		c.Debug,
		c.ExpireAfter,
		c.CleanupInterval,
	)
	switch c.Type {
	case "postgres":
		str += fmt.Sprintf("Host: %s\n  Port: %d\n  Username: %s\n  Password: %s\n  Database: %s\n  SSLMode: %s",
			c.Host,
			c.Port,
			c.Username,
			strings.Repeat("*", len(c.Password)),
			c.Database,
			c.SSLMode,
		)
	case "sqlite":
		str += fmt.Sprintf("Path: %s", c.Path)
	default:
		str += "Invalid database type!"
	}
	return str
}

func (c DatabaseConfig) PostgresDataSourceName() string {
	return fmt.Sprintf("host=%s port=%d user=%s password=%s dbname=%s sslmode=%s",
		c.Host,
		c.Port,
		c.Username,
		c.Password,
		c.Database,
		c.SSLMode,
	)
}

type RateLimitConfig struct {
	Requests  int           `cfg:"requests"`
	Duration  time.Duration `cfg:"duration"`
	Whitelist []string      `cfg:"whitelist"`
	Blacklist []string      `cfg:"blacklist"`
}

func (c RateLimitConfig) String() string {
	return fmt.Sprintf("\n  Requests: %d\n  Duration: %s\n  Whitelist: %v\n  Blacklist: %v",
		c.Requests,
		c.Duration,
		c.Whitelist,
		c.Blacklist,
	)
}

type PreviewConfig struct {
	InkscapePath string        `cfg:"inkscape_path"`
	MaxLines     int           `cfg:"max_lines"`
	DPI          int           `cfg:"dpi"`
	CacheSize    int           `cfg:"cache_size"`
	CacheTTL     time.Duration `cfg:"cache_ttl"`
}

func (c PreviewConfig) String() string {
	return fmt.Sprintf("\n  InkscapePath: %s\n  MaxLines: %d\n  DPI: %d\n  CacheSize: %d\n  CacheTTL: %s",
		c.InkscapePath,
		c.MaxLines,
		c.DPI,
		c.CacheSize,
		c.CacheTTL,
	)
}

type OtelConfig struct {
	InstanceID string         `cfg:"instance_id"`
	Trace      *TraceConfig   `cfg:"trace"`
	Metrics    *MetricsConfig `cfg:"metrics"`
}

func (c OtelConfig) String() string {
	return fmt.Sprintf("\n  InstanceID: %s\n  Trace: %s\n  Metrics: %s",
		c.InstanceID,
		c.Trace,
		c.Metrics,
	)
}

type TraceConfig struct {
	Endpoint string `cfg:"endpoint"`
	Insecure bool   `cfg:"insecure"`
}

func (c TraceConfig) String() string {
	return fmt.Sprintf("\n   Endpoint: %s\n   Insecure: %t",
		c.Endpoint,
		c.Insecure,
	)
}

type MetricsConfig struct {
	ListenAddr string `cfg:"listen_addr"`
}

func (c MetricsConfig) String() string {
	return fmt.Sprintf("\n   ListenAddr: %s",
		c.ListenAddr,
	)
}

type WebhookConfig struct {
	Timeout       time.Duration `cfg:"timeout"`
	MaxTries      int           `cfg:"max_tries"`
	Backoff       time.Duration `cfg:"backoff"`
	BackoffFactor float64       `cfg:"backoff_factor"`
	MaxBackoff    time.Duration `cfg:"max_backoff"`
}

func (c WebhookConfig) String() string {
	return fmt.Sprintf("\n  Timeout: %s\n  MaxTries: %d\n  Backoff: %s\n  BackoffFactor: %f\n  MaxBackoff: %s",
		c.Timeout,
		c.MaxTries,
		c.Backoff,
		c.BackoffFactor,
		c.MaxBackoff,
	)
}<|MERGE_RESOLUTION|>--- conflicted
+++ resolved
@@ -20,15 +20,12 @@
 	JWTSecret        string           `cfg:"jwt_secret"`
 	Preview          *PreviewConfig   `cfg:"preview"`
 	Otel             *OtelConfig      `cfg:"otel"`
-<<<<<<< HEAD
 	Webhook          *WebhookConfig   `cfg:"webhook"`
-=======
 	CustomStyles     string           `cfg:"custom_styles"`
->>>>>>> d55b9c6e
 }
 
 func (c Config) String() string {
-	return fmt.Sprintf("\n Log: %s\n Debug: %t\n DevMode: %t\n ListenAddr: %s\n HTTPTimeout: %s\n Database: %s\n MaxDocumentSize: %d\n MaxHighlightSize: %d\n RateLimit: %s\n JWTSecret: %s\n Preview: %s\n Otel: %s\n CustomStyles: %s\n",
+	return fmt.Sprintf("\n Log: %s\n Debug: %t\n DevMode: %t\n ListenAddr: %s\n HTTPTimeout: %s\n Database: %s\n MaxDocumentSize: %d\n MaxHighlightSize: %d\n RateLimit: %s\n JWTSecret: %s\n Preview: %s\n Otel: %s\n Webhook: %s\n CustomStyles: %s\n",
 		c.Log,
 		c.Debug,
 		c.DevMode,
@@ -40,6 +37,7 @@
 		c.RateLimit, strings.Repeat("*", len(c.JWTSecret)),
 		c.Preview,
 		c.Otel,
+		c.Webhook,
 		c.CustomStyles,
 	)
 }
